import logging
import os

import h5py
import numpy as np
from scipy.optimize import linear_sum_assignment
from skimage.morphology import skeletonize_3d
from skimage.segmentation import relabel_sequential
import tifffile
import zarr

logger = logging.getLogger(__name__)


def crop(arr, target_shape):
    """center-crop arr to shape

    Args
    ----
    arr: ndarray
        data
    shape: list of int
        crop data to this shape, only last len(shape) dims

    Returns
    -------
    cropped array
    """
    target_shape = tuple(target_shape)

    offset = tuple(
        (a - b) // 2
        for a, b in zip(arr.shape[-len(target_shape):], target_shape)
    )
    
    slices = tuple(
        slice(o, o + s)
        for o, s in zip(offset, target_shape))

    return arr[slices]


def check_and_fix_sizes(gt_labels, pred_labels, ndim):
    """check if prediction and gt have same size, otherwise crop the bigger one
    add channel dimension if missing (channel_first)

    E.g., if valid padding is used output might be smaller than input.

    Note
    ----
    only crops spatial dimensions, assumes channel_first
    """
    # add channel dim if not there already
    if gt_labels.ndim == ndim:
        logger.debug("adding channel dim to gt")
        gt_labels = np.expand_dims(gt_labels, axis=0)
    if pred_labels.ndim == ndim:
        logger.debug("adding channel dim to pred")
        pred_labels = np.expand_dims(pred_labels, axis=0)

    if gt_labels.shape[-ndim:] == pred_labels.shape[-ndim:]:
        logger.debug("no cropping necessary")
        return gt_labels, pred_labels

    if np.all([gt_s <= p_s for gt_s, p_s in zip(
            gt_labels.shape[-ndim:], pred_labels.shape[-ndim:])]):
        pred_labels = crop(pred_labels, gt_labels.shape[-ndim:])
    elif np.all([p_s <= gt_s for gt_s, p_s in zip(
            gt_labels.shape[-ndim:], pred_labels.shape[-ndim:])]):
        gt_labels = crop(gt_labels, pred_labels.shape[-ndim:])
    else:
        raise RuntimeError(
            "gt is bigger in some spatial dims, pred in others, unable to "
            "crop to same shape")

    logger.debug("gt shape cropped %s", gt_labels.shape)
    logger.debug("pred shape cropped %s", pred_labels.shape)

    return gt_labels, pred_labels


def binary_masks_to_uniq_ids(labels):
    """if label array has binary masks per channel, relabel to unique ids"""
    assert np.max(labels) <= 1, "labels is not a binary mask"
    labels = labels.astype(np.min_scalar_type(labels.shape[0]))
    for i in range(labels.shape[0]):
        labels[i] = labels[i] * (i + 1)

    return labels


def remove_empty_channels(labels):
    if labels.shape[0] == 1:
        return labels

    tmp_labels = []
    for i in range(labels.shape[0]):
        if np.max(labels[i]) > 0:
            tmp_labels.append(labels[i])

    return np.array(tmp_labels)


# todo: assert for integers (no floats)
def check_fix_and_unify_ids(
        gt_labels, pred_labels, remove_small_components, foreground_only,
        dim_insts=[]):
    """unify prediction and gt labelling styles 

    Note
    ----
    labelling should be
     - sequential, starting at 1 (background = 0)
     - if stored in multiple channels
       - masks in each channel should still have unique id
    """
    assert np.min(gt_labels) >= 0, "found negative ids in gt label array"
    assert np.min(pred_labels) >= 0, "found negative ids in pred label array"
    if np.max(gt_labels) == 0:
        logger.warning("gt label array is empty")
    if np.max(pred_labels) == 0:
        logger.warning("pred label array is empty")

    # optional: remove small components
    if remove_small_components is not None and remove_small_components > 0:
        logger.info(
            "remove small components with size < %i", remove_small_components)
        pred_labels = filter_components(pred_labels, remove_small_components)

    # optional:if foreground_only, remove all predictions within gt background
    # (rarely useful) #! np.any might be more appropriate?
    if foreground_only:
        if (pred_labels.shape[0] == 1 and
            np.all(
                [ps == gs
                 for ps, gs in zip(pred_labels.shape, gt_labels.shape)])):
            pred_labels[gt_labels==0] = 0
        else:
            pred_labels[:, np.all(gt_labels, axis=0).astype(int)==0] = 0

<<<<<<< HEAD

=======
>>>>>>> 43067678
    # after filtering, some channels might be empty
    pred_labels = remove_empty_channels(pred_labels)
    gt_labels = remove_empty_channels(gt_labels)

    # if each channel is a binary mask, still assign a unique id to each
    if np.max(pred_labels) == 1:
        pred_labels = binary_masks_to_uniq_ids(pred_labels)
    if np.max(gt_labels) == 1:
        gt_labels = binary_masks_to_uniq_ids(gt_labels)

    # relabel labels sequentially
    offset = 1
    for i in range(pred_labels.shape[0]):
        pred_labels[i], _, _ = relabel_sequential(
            pred_labels[i].astype(int), offset)
        offset = np.max(pred_labels[i]) + 1
    offset = 1
    fw_map = None
    for i in range(gt_labels.shape[0]):
        gt_labels[i], c_fw_map, _ = relabel_sequential(
            gt_labels[i].astype(int), offset)
        if fw_map is None:
            fw_map = c_fw_map
        else:
            ids = np.isin(c_fw_map.in_values, fw_map.in_values, invert=True)
            if np.any(ids):
                fw_map.in_values = np.concatenate(
                        [fw_map.in_values, c_fw_map.in_values[ids]])
                fw_map.out_values = np.concatenate(
                        [fw_map.out_values, c_fw_map.out_values[ids]])
        offset = np.max(gt_labels[i]) + 1

    if len(dim_insts) > 0:
        dim_insts_rel = list(fw_map[np.array(dim_insts)])
        return gt_labels, pred_labels, dim_insts_rel
    else:
        return gt_labels, pred_labels


def read_file(infn, key, read_dim=False):
    """read image/volume in hdf, tif and zarr format"""
    if infn.endswith(".hdf"):
        with h5py.File(infn, 'r') as f:
            volume = np.array(f[key])
    elif infn.endswith(".tif") or infn.endswith(".tiff") or \
         infn.endswith(".TIF") or infn.endswith(".TIFF"):
        volume = tifffile.imread(infn)
    elif infn.endswith(".zarr"):
        try:
            f = zarr.open(infn, 'r')
        except zarr.errors.PathNotFoundError as e:
            logger.info("File %s not found!", infn)
            raise e
        volume = np.array(f[key])
        if read_dim:
            if "dim_neurons" in f[key].attrs.keys():
                dim_insts = f[key].attrs["dim_neurons"]
    else:
        raise NotImplementedError("invalid file format %s", infn)
    if read_dim:
        return volume, dim_insts
    else:
        return volume


def get_output_name(
        out_dir, res_file, res_key, suffix, localization_criterion,
        assignment_strategy, remove_small_components):
    """constructs output file name based on used eval strategy"""
    outFnBase = os.path.join(
        out_dir,
        os.path.splitext(os.path.basename(res_file))[0] +
        "_" + res_key.replace("/","_") + suffix)
    # add localization criterion
    outFnBase += "_" + localization_criterion
    # add assignment strategy
    outFnBase += "_" + assignment_strategy
    # add remove small components
    if remove_small_components is not None and remove_small_components > 0:
        outFnBase += "_rm" + str(remove_small_components)
    outFn = outFnBase
    os.makedirs(os.path.dirname(outFnBase), exist_ok=True)

    return outFn

def replace(array, old_values, new_values):
    """fast function to replace set of values in array with new values"""
    values_map = np.arange(int(array.max() + 1), dtype=new_values.dtype)
    values_map[old_values] = new_values

    return values_map[array]


def filter_components(volume, thresh):
    """remove instances smaller than `thresh` pixels"""
    labels, counts = np.unique(volume, return_counts=True)
    small_labels = labels[counts <= thresh]

    volume = replace(
        volume,
        np.array(small_labels),
        np.array([0] * len(small_labels))
    )
    return volume
<|MERGE_RESOLUTION|>--- conflicted
+++ resolved
@@ -137,11 +137,6 @@
             pred_labels[gt_labels==0] = 0
         else:
             pred_labels[:, np.all(gt_labels, axis=0).astype(int)==0] = 0
-
-<<<<<<< HEAD
-
-=======
->>>>>>> 43067678
     # after filtering, some channels might be empty
     pred_labels = remove_empty_channels(pred_labels)
     gt_labels = remove_empty_channels(gt_labels)
