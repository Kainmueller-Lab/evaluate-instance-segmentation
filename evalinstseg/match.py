import logging
import os

import numpy as np
from scipy.optimize import linear_sum_assignment
from skimage.morphology import skeletonize_3d
from skimage.segmentation import relabel_sequential
from queue import PriorityQueue

logger = logging.getLogger(__name__)


def assign_labels(locMat, assignment_strategy, thresh, num_matches):
    """match (assign) prediction and gt labels

    Returns
    -------
    tp (int): number of true positive matches
    pred_ind (list of ints): pred labels that are matched as true positives (tp)
    gt_ind (list of ints): gt labels that are matched as tp

    Note
    ----
    lists have same length and x-th element in pred_ind list is matched to
    x-th element in gt_ind list
    """
    tp_pred_ind = []
    tp_gt_ind = []
    locFgMat = locMat[1:, 1:]

    # optimal hungarian matching
    if assignment_strategy == "hungarian":
        costs = -(locFgMat >= thresh).astype(float) - locFgMat / (2 * num_matches)
        logger.info("start computing lin sum assign for thresh %s",
                    thresh)
        gt_ind, pred_ind = linear_sum_assignment(costs)
        assert num_matches == len(gt_ind) == len(pred_ind)
        match_ok = locFgMat[gt_ind, pred_ind] >= thresh
        tp = np.count_nonzero(match_ok)

        # get true positive indices
        for idx, match in enumerate(match_ok):
            if match:
                tp_pred_ind.append(pred_ind[idx])
                tp_gt_ind.append(gt_ind[idx])

    # greedy matching by localization criterion
    elif assignment_strategy == "greedy":
        logger.info("start computing greedy assignment for thresh %s", thresh)
        gt_ind, pred_ind = np.nonzero(locFgMat > thresh) # > 0) if it should be
        # used before iterating through thresholds
        locs = locFgMat[gt_ind, pred_ind]
        # sort loc values in descending order
        sort = np.flip(np.argsort(locs))
        gt_ind = gt_ind[sort]
        pred_ind = pred_ind[sort]
        locs = locs[sort]

        # assign greedy by loc score
        for gt_idx, pred_idx, loc in zip(gt_ind, pred_ind, locs):
            if gt_idx not in tp_gt_ind and pred_idx not in tp_pred_ind:
                tp_gt_ind.append(gt_idx)
                tp_pred_ind.append(pred_idx)
        tp = len(tp_pred_ind)

    # TODO: merge overlap_0_5 here
    #elif assignment_strategy == "overlap_0_5":
    else:
        raise NotImplementedError(
            "assignment strategy %s is not implemented (yet)",
            assignment_strategy)

    # correct indices to include background
    tp_pred_ind = np.array(tp_pred_ind) + 1
    tp_gt_ind = np.array(tp_gt_ind) + 1

    return tp, tp_pred_ind, tp_gt_ind

def instance_mask(labels, idx):
    """Returns a instance mask for a given instance index."""
    
    inst_id = idx + 1
    return np.any(labels == inst_id, axis=0)

def greedy_many_to_many_matching(gt_labels, pred_labels, locMat, thresh,
        only_one_gt=False, only_one_pred=False):

    matches = {}   # list of assigned pred instances for each gt
    locFgMat = locMat[1:, 1:]
    q = PriorityQueue()
    gt_skel = {}
    gt_avail = {}
    pred_avail = {}
    if not np.any(locFgMat > thresh):
        return None

    gt_ids, pred_ids = np.nonzero(locFgMat > thresh)
    for gt_id, pred_id in zip(gt_ids, pred_ids):
<<<<<<< HEAD
        
=======

>>>>>>> 43067678
        # initialize clRecall priority queue
        q.put(((-1) * locFgMat[gt_id, pred_id], gt_id, pred_id))

    # initialize running instance masks with free/available pixel
    for gt_id in np.unique(gt_ids):
        # save skeletonized gt mask
        gt_inst_mask = instance_mask(gt_labels, gt_id)
        gt_skel[gt_id] = skeletonize_3d(gt_inst_mask) > 0
        gt_avail[gt_id] = gt_skel[gt_id].copy()

    for pred_id in np.unique(pred_ids): 
        pred_avail[pred_id] = instance_mask(pred_labels, pred_id) #todo: also for one inst per channel

    # iterate through clRecall values in descending order
    while len(q.queue) > 0:
        clr, gt_id, pred_id = q.get()
        # save as match
        if gt_id not in matches:
            matches[gt_id] = [pred_id]
        else:
            matches[gt_id] += [pred_id]

        # update running instance masks
        gt_avail[gt_id] = np.logical_and(gt_avail[gt_id],
                np.logical_not(instance_mask(pred_labels, pred_id)))
        pred_avail[pred_id] = np.logical_and(pred_avail[pred_id],
                np.logical_not(instance_mask(gt_labels, gt_id)))

        # check for other occurences of pred and gt labels in queue
        for o_clr, o_gt_id, o_pred_id in q.queue:
            denominator_gt = float(np.sum(gt_skel[o_gt_id]))
            if o_gt_id == gt_id:
                # remove old clRecall entry
                q.queue.remove((o_clr, o_gt_id, o_pred_id))
                if not only_one_gt:
                    # add updated clRecall entry
                    o_clr_new = np.sum(np.logical_and(gt_avail[o_gt_id], instance_mask(pred_labels, o_pred_id))) / denominator_gt
                    q.put(((-1) * o_clr_new, o_gt_id, o_pred_id))

            if o_pred_id == pred_id:
                # remove old clRecall entry
                q.queue.remove((o_clr, o_gt_id, o_pred_id))
                if not only_one_pred:
                    # add updated clRecall entry
                    o_clr_new = np.sum(np.logical_and(gt_skel[o_gt_id], pred_avail[o_pred_id])) / denominator_gt
                    q.put(((-1) * o_clr_new, o_gt_id, o_pred_id))

    return matches


def get_false_labels(
        tp_pred_ind, tp_gt_ind, num_pred_labels, num_gt_labels, locMat,
        precMat, recallMat, thresh, recallMat_wo_overlap):

    # get false positive indices
    pred_ind_all = np.arange(1, num_pred_labels + 1)
    pred_ind_unassigned = pred_ind_all[np.isin(
        pred_ind_all, tp_pred_ind, invert=True)]
    fp_ind_only_bg = pred_ind_unassigned[np.argmax(
        precMat[:, pred_ind_unassigned], axis=0) == 0] #TODO: naming?
    # all unassigned pred labels
    fp_ind = pred_ind_unassigned
    logger.debug("false positive indices: %s", fp_ind)

    # get false split indices
    fs_ind = pred_ind_unassigned[
        np.argmax(precMat[:, pred_ind_unassigned], axis=0) > 0]
    logger.debug("false split indices: %s", fs_ind)

    # get false negative indices
    gt_ind_all = np.arange(1, num_gt_labels + 1)
    gt_ind_unassigned = gt_ind_all[np.isin(gt_ind_all, tp_gt_ind, invert=True)]
    fn_ind = gt_ind_unassigned
    logger.debug("false negative indices: %s", fn_ind)

    # get false merger indices
    # check if pred label covers more than one gt label with clDice > thresh
    # check if merger also exists when ignoring gt overlapping regions
    if recallMat_wo_overlap is not None:
        loc_mask = np.logical_and(
            recallMat[1:, 1:] > thresh, recallMat_wo_overlap[1:, 1:] > thresh)
    else:
        loc_mask = recallMat[1:, 1:] > thresh
    fm_pred_count = np.maximum(0, np.sum(loc_mask, axis=0) - 1)
    fm_count = np.sum(fm_pred_count)
    # we need fm_pred_ind and fm_gt_ind for visualization later on
    # correct indices to include background
    fm_pred_ind = np.nonzero(fm_pred_count)[0]
    fm_gt_ind = []
    for i in fm_pred_ind:
        fm_gt_ind.append(np.nonzero(loc_mask[:, i])[0] + 1)
    fm_pred_ind = np.array(fm_pred_ind) + 1
    logger.debug(
        "false merge indices (pred/gt/cnt): %s, %s, %i",
        fm_pred_ind, fm_gt_ind, fm_count)

    return (
        fp_ind, fn_ind, fs_ind, fm_pred_ind, fm_gt_ind, fm_count,
        fp_ind_only_bg)
<|MERGE_RESOLUTION|>--- conflicted
+++ resolved
@@ -96,18 +96,13 @@
 
     gt_ids, pred_ids = np.nonzero(locFgMat > thresh)
     for gt_id, pred_id in zip(gt_ids, pred_ids):
-<<<<<<< HEAD
-        
-=======
-
->>>>>>> 43067678
         # initialize clRecall priority queue
         q.put(((-1) * locFgMat[gt_id, pred_id], gt_id, pred_id))
 
     # initialize running instance masks with free/available pixel
     for gt_id in np.unique(gt_ids):
         # save skeletonized gt mask
-        gt_inst_mask = instance_mask(gt_labels, gt_id)
+        gt_inst_mask = instance_mask(gt_labels, gt_id)W
         gt_skel[gt_id] = skeletonize_3d(gt_inst_mask) > 0
         gt_avail[gt_id] = gt_skel[gt_id].copy()
 
